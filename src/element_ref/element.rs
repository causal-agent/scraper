--- conflicted
+++ resolved
@@ -30,8 +30,6 @@
         false
     }
 
-<<<<<<< HEAD
-=======
     fn is_part(&self, _name: &CssLocalName) -> bool {
         false
     }
@@ -44,7 +42,6 @@
         None
     }
 
->>>>>>> a4b09b3f
     fn prev_sibling_element(&self) -> Option<Self> {
         self.prev_siblings()
             .find(|sibling| sibling.value().is_element())
@@ -68,10 +65,6 @@
 
     fn has_namespace(&self, namespace: &Namespace) -> bool {
         &self.value().name.ns == namespace
-    }
-
-    fn is_same_type(&self, other: &Self) -> bool {
-        self.value().name == other.value().name
     }
 
     fn attr_matches(
@@ -123,18 +116,6 @@
         self.value().has_class(&name.0, case_sensitivity)
     }
 
-    fn exported_part(&self, _: &LocalName) -> Option<LocalName> {
-        None
-    }
-
-    fn imported_part(&self, _: &LocalName) -> Option<LocalName> {
-        None
-    }
-
-    fn is_part(&self, _name: &LocalName) -> bool {
-        false
-    }
-
     fn is_empty(&self) -> bool {
         !self
             .children()
