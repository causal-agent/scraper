--- conflicted
+++ resolved
@@ -252,18 +252,11 @@
                 }
                 _ => (),
             };
-            attrs.insert(a.name, a.value);
+            attrs.insert(a.name, crate::tendril_util::make(a.value));
         }
 
         Element {
-<<<<<<< HEAD
-            attrs: attrs
-                .into_iter()
-                .map(|a| (a.name, crate::tendril_util::make(a.value)))
-                .collect(),
-=======
             attrs,
->>>>>>> aa479ea1
             name,
             id,
             classes,
